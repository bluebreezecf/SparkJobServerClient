package org.khaleesi.carfield.tools.sparkjobserver.api;

import java.util.Arrays;
import java.util.HashSet;
import java.util.Set;

/**
 * It acts as an base class and holds the mutual attributes of <code>SparkJobInfo</code>
 * and <code>SparkJobResult</code>.
 * 
 * @author bluebreezecf
 * @since 2014-09-15
 *
 */
class SparkJobBaseInfo {
	static final String INFO_EMPTY_VALUE = "empty value";
	
	/**
	 * Status value in a global job information (a <code>SparkJobInfo</code>
	 * instance) or a job result/status information 
	 * (a <code>SparkJobResult</code> instance)
	 */
	static final String INFO_STATUS_ERROR = "ERROR";
	
	/**
	 * Status value in a global job information (a <code>SparkJobInfo</code>
	 * instance)
	 */
	static final String INFO_STATUS_FINISHED = "FINISHED";
	
	/**
	 * Status value in a job status/result information (a <code>SparkJobResult</code> 
	 * instance)
	 */
	static final String INFO_STATUS_OK = "OK";
	
	/**
	 * Status value in a job status/result information (a <code>SparkJobResult</code> instance)
	 */
	static final String INFO_STATUS_STARTED = "STARTED";

	/**
	 * Status value in a job status/result information (a <code>SparkJobResult</code> instance)
	 */
	static final String INFO_STATUS_RUNNING = "RUNNING";
<<<<<<< HEAD

=======
	
>>>>>>> f4b01c5d
	/**
	 * Key of status information in the Spark Job Server's json response.
	 */
	static final String INFO_KEY_STATUS = "status";
	
	/**
	 * Key of result information in the Spark Job Server's json response.
	 */
	static final String INFO_KEY_RESULT = "result";
	
	/**
	 * Key of message information of a result item in the Spark Job Server's json response.
	 * <p>
	 * It presents the global description of the error
	 */
	static final String INFO_KEY_RESULT_MESSAGE = "message";
	
	/**
	 * Key of error class information of a result item in the Spark Job Server's json response.
	 * <p>
	 * It indicates the error class of current error message
	 */
	static final String INFO_KEY_RESULT_ERROR_CLASS = "errorClass";
	
	/**
	 * Key of stack class information of a result item in the Spark Job Server's json response.
	 * <p>
	 * It shows the information of java/scala exception stack
	 */
	static final String INFO_KEY_RESULT_STACK = "stack";

	/**
	 * Key of context information of a result item in the Spark Job Server's json response.
	 * <p>
	 * It's the context name.
	 */
	static final String INFO_KEY_CONTEXT = "context";
	
	/**
	 * Key of context information of a result item in the Spark Job Server's json response.
	 * <p>
	 * It shows the job id of the target spark job
	 */
	static final String INFO_KEY_JOB_ID = "jobId";

	static final Set<String> ASYNC_STATUS = new HashSet<String>(Arrays.asList(new String[]{INFO_STATUS_STARTED, INFO_STATUS_RUNNING}));
<<<<<<< HEAD
	static final Set<String> COMPLETED = new HashSet<String>(Arrays.asList(new String[]{INFO_STATUS_FINISHED, INFO_STATUS_OK}));
	
=======

>>>>>>> f4b01c5d
	private String status;
	private String message;
	private String errorClass;
	private String[] stack;
	private String context;
	private String jobId;
	protected String contents;
	
	public String getStatus() {
		return status;
	}
	void setStatus(String status) {
		this.status = status;
	}
	public String getMessage() {
		return message;
	}
	void setMessage(String message) {
		this.message = message;
	}
	public String getErrorClass() {
		return errorClass;
	}
	void setErrorClass(String errorClass) {
		this.errorClass = errorClass;
	}
	public String[] getStack() {
		return stack;
	}
	void setStack(String[] stack) {
		this.stack = stack;
	}
	
	public String getContext() {
		return context;
	}
	void setContext(String context) {
		this.context = context;
	}

	public String getJobId() {
		return jobId;
	}
	void setJobId(String jobId) {
		this.jobId = jobId;
	}
}<|MERGE_RESOLUTION|>--- conflicted
+++ resolved
@@ -43,11 +43,7 @@
 	 * Status value in a job status/result information (a <code>SparkJobResult</code> instance)
 	 */
 	static final String INFO_STATUS_RUNNING = "RUNNING";
-<<<<<<< HEAD
 
-=======
-	
->>>>>>> f4b01c5d
 	/**
 	 * Key of status information in the Spark Job Server's json response.
 	 */
@@ -94,12 +90,8 @@
 	static final String INFO_KEY_JOB_ID = "jobId";
 
 	static final Set<String> ASYNC_STATUS = new HashSet<String>(Arrays.asList(new String[]{INFO_STATUS_STARTED, INFO_STATUS_RUNNING}));
-<<<<<<< HEAD
 	static final Set<String> COMPLETED = new HashSet<String>(Arrays.asList(new String[]{INFO_STATUS_FINISHED, INFO_STATUS_OK}));
-	
-=======
 
->>>>>>> f4b01c5d
 	private String status;
 	private String message;
 	private String errorClass;
